--- conflicted
+++ resolved
@@ -63,11 +63,6 @@
 
 ## What's missing?
 
-<<<<<<< HEAD
-* TLS
-=======
-* Authentication
->>>>>>> 69957e82
 * Responding to the terminate signal (from the Faktory server)
 * Tests
 
