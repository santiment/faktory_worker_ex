--- conflicted
+++ resolved
@@ -3,11 +3,7 @@
 
   defstruct [
     host: "localhost", port: 7419, pool: 10, middleware: [], fn: nil,
-<<<<<<< HEAD
-    name: "default", wid: nil, password: nil
-=======
-    name: "default", wid: nil, use_tls: false
->>>>>>> 69957e82
+    name: "default", wid: nil, password: nil, use_tls: false
   ]
 
 end