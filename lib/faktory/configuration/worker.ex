--- conflicted
+++ resolved
@@ -3,11 +3,8 @@
 
   defstruct [
     host: "localhost", port: 7419, pool: nil, middleware: [], fn: nil,
-<<<<<<< HEAD
-    name: "default", concurrency: 20, wid: nil, queues: ["default"], password: nil
-=======
-    name: "default", concurrency: 20, wid: nil, queues: ["default"], use_tls: false
->>>>>>> 69957e82
+    name: "default", concurrency: 20, wid: nil, queues: ["default"],
+    password: nil, use_tls: false
   ]
 
 end