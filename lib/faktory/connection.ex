--- conflicted
+++ resolved
@@ -33,13 +33,8 @@
 
     case transport.connect(host, port, tcp_opts(state), @default_timeout) do
       {:ok, socket} ->
-<<<<<<< HEAD
-        handshake!(socket, state.wid, state.password)
-        {:ok, %{state | socket: socket}}
-=======
-        handshake!(transport, socket, state.wid)
+        handshake!(transport, socket, state.wid, state.password)
         {:ok, %{state | socket: socket, transport: transport}}
->>>>>>> 69957e82
       {:error, error} ->
         Logger.warn("Connection failed to #{host}:#{port} (#{error})")
         {:backoff, 1000, state}
@@ -109,10 +104,9 @@
     end
   end
 
-<<<<<<< HEAD
-  defp handshake!(socket, wid, password) do
-    :inet.setopts(socket, packet: :line)
-    {:ok, <<"+HI", rest::binary>>} = :gen_tcp.recv(socket, 0)
+  defp handshake!(transport, socket, wid, password) do
+    setup_size(transport, socket, :line)
+    {:ok, <<"+HI", rest::binary>>} = transport.recv(socket, 0)
 
     server_config = Poison.decode!(rest)
     server_version = server_config["v"]
@@ -120,11 +114,6 @@
     if server_version > 2 do
       Logger.warn("Warning: Faktory server protocol #{server_version} in use, but this worker doesn't speak that version")
     end
-=======
-  defp handshake!(transport, socket, wid) do
-    setup_size(transport, socket, :line)
-    {:ok, <<"+HI", _rest::binary>>} = transport.recv(socket, 0)
->>>>>>> 69957e82
 
     payload = %{
       wid: wid,
